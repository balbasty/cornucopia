__all__ = ['AddFieldTransform', 'MultFieldTransform', 'BaseFieldTransform',
           'RandomAddFieldTransform', 'RandomMultFieldTransform',
           'RandomSlicewiseMultFieldTransform',
           'GlobalMultTransform', 'RandomGlobalMultTransform',
           'GlobalAdditiveTransform', 'RandomGlobalAdditiveTransform',
           'GammaTransform', 'RandomGammaTransform',
           'ZTransform', 'QuantileTransform', 'RandomSlicewiseMultFieldTransform']

import torch
from torch.nn.functional import interpolate
import math
import interpol
<<<<<<< HEAD
from .base import Transform, RandomizedTransform
from .random import Sampler, Uniform, RandInt, Fixed, \
                    sym_range, upper_range, lower_range, make_range
=======
from .base import Transform, RandomizedTransform, prepare_output
from .random import Sampler, Uniform, RandInt, Fixed, make_range
>>>>>>> d6972953
from .utils.py import ensure_list, positive_index


class BaseFieldTransform(Transform):
    """Base class for transforms that sample a smooth field"""

    def __init__(self, shape=5, vmin=0, vmax=1, order=3,
                 slice=None, thickness=None,
                 *, shared=False, **kwargs):
        """
        Parameters
        ----------
        shape : [list of] int
            Number of spline control points
        vmin : float
            Minimum value
        vmax : float
            Maximum value
        order : int
            Spline order
        slice : int
            Slice direction, if slicewise.
        thickness : int
            Slice thickness, if slicewise.
            Note that `shape` will be scaled along the slice direction
            so that the number of nodes is approximately preserved.
        returns : [list or dict of] {'input', 'output', 'field'}
            Which tensor(s) to return
        shared : bool
            Apply the same field to all channels
        """
        super().__init__(shared=shared, **kwargs)
        self.shape = shape
        self.vmax = vmax
        self.vmin = vmin
        self.order = order
        self.slice = slice
        self.thickness = thickness

    def get_parameters(self, x):

        # slicewise bias
        if self.slice is not None:
            ndim = x.ndim - 1
            fullshape = x.shape[1:]
            slice = positive_index(self.slice, ndim)
            thickness = self.thickness or 1
            nb_slices = int(math.ceil(x.shape[1+slice] / thickness))

            shape_orig, slice_orig = self.shape, self.slice
            smallshape = ensure_list(self.shape, ndim)
            smallshape[slice] = int(math.ceil(smallshape[slice] / nb_slices))
            smallshape = [min(small, full) for small, full
                          in zip(smallshape, fullshape)]
            self.shape, self.slice = smallshape, None

            if self.thickness == 1:
                # bias independent across slices -> batch it
                self.shape = self.shape[:slice] + self.shape[slice+1:]
                batch = len(x)
                x = x.movedim(1+slice, 1)
                x = x.reshape([-1, *x.shape[2:]])
                b = self.get_parameters(x)
                b = b.reshape([batch, -1, *b.shape[1:]])
                b = b.movedim(1, 1+slice)

            elif x.shape[1+slice] % thickness == 0:
                # shape divisible by thickness -> unfold and batch
                batch, *fullshape = x.shape
                x = x.unfold(1+slice, thickness, thickness)
                x = x.movedim(1+slice, 1).movedim(-1, 2+slice)
                x = x.reshape([-1, *x.shape[2:]])
                b = self.get_parameters(x)
                b = b.reshape([batch, -1, *b.shape[1:]])
                b = b.movedim(1, 1+slice)
                b = b.reshape([batch, *fullshape])

            else:
                # otherwise, the input is not exactly divisible by thickness
                x0, b0 = x, torch.empty_like(x)
                b0 = b0.movedim(1+slice, 1)
                batch, *fullshape = x.shape

                # use same strategy as before for all but last slice
                x = x.unfold(1+slice, thickness, thickness)
                fullshape[slice] = x.shape[1+slice] * x.shape[-1]
                x = x.movedim(1+slice, 1).movedim(-1, 2+slice)
                x = x.reshape([-1, *x.shape[2:]])
                b = self.get_parameters(x)
                b = b.reshape([batch, -1, *b.shape[1:]])
                b = b.movedim(1, 1+slice)
                b = b.reshape([batch, *fullshape])
                b = b.movedim(1+slice, 1)

                # copy into the larger placeholder
                b0[:, :b.shape[1]].copy_(b)

                # process last slice
                x = x0.movedim(1+slice, 1)[:, b.shape[1]:].movedim(1, 1+slice)
                b1 = self.get_parameters(x).movedim(1+slice, 1)
                b0[:, b.shape[1]:].copy_(b1)

                # reorder
                b = b0.movedim(1, 1+slice)

            self.shape, self.slice = shape_orig, slice_orig
            return b

        # global bias
        batch, *fullshape = x.shape
        smallshape = ensure_list(self.shape, len(fullshape))
        smallshape = [min(small, full) for small, full
                      in zip(smallshape, fullshape)]
        backend = dict(dtype=x.dtype, device=x.device)
        if not backend['dtype'].is_floating_point:
            backend['dtype'] = torch.get_default_dtype()
        b = torch.rand([batch, *smallshape], **backend)
        if self.order == 1:
            mode = ('trilinear' if len(fullshape) == 3 else
                    'bilinear' if len(fullshape) == 2 else
                    'linear')
            b = interpolate(b[None], fullshape, mode=mode, align_corners=True)[0]
        else:
            b = interpol.resize(b, shape=fullshape, interpolation=self.order,
                                prefilter=False)
        b.mul_(self.vmax-self.vmin).add_(self.vmin)
        return b


class MultFieldTransform(BaseFieldTransform):
    """Smooth multiplicative (bias) field"""

    def apply_transform(self, x, parameters):
        y = x * parameters
        return prepare_output(dict(input=x, output=y, field=parameters),
                              self.returns)


class RandomMultFieldTransform(RandomizedTransform):
    """Random multiplicative bias field transform"""

    def __init__(self, shape=8, vmax=1, order=3, *, shared=False):
        """
        Parameters
        ----------
        shape : Sampler or int
            Sampler or Upper bound for number of control points
        vmax : Sampler or float
            Sampler or Upper bound for maximum value
        order : int
            Spline order
        shared : bool
            Whether to share random parameters across channels
        """
        kwargs = dict(vmax=Uniform.make(make_range(0, vmax)),
                      shape=RandInt.make(make_range(2, shape)),
                      order=Fixed.make(order))
        super().__init__(MultFieldTransform, kwargs, shared=shared)


class RandomSlicewiseMultFieldTransform(RandomizedTransform):
    """Random multiplicative bias field transform, per slice or slab"""

    def __init__(self, shape=8, vmax=1, order=3, slice=None, thickness=32,
                 shape_through=None, *, shared=False):
        """
        Parameters
        ----------
        shape : Sampler or int
            Sampler or Upper bound for number of control points
        vmax : Sampler or float
            Sampler or Upper bound for maximum value
        order : int
            Spline order
        slice : int
            Slice axis. If None, sample one randomly
        thickness:
            Sampler or Upper bound for slice thickness
        shape_through : Sampler or int
            Sampler or Upper bound for number of control points
            along the slice direction. If None, same as `shape`.
        shared : bool
            Whether to share random parameters across channels
        """
        if shape_through is not None:
            shape_through = RandInt.make(make_range(1, shape_through))
        kwargs = dict(vmax=Uniform.make(make_range(0, vmax)),
                      shape=RandInt.make(make_range(2, shape)),
                      order=Fixed.make(order),
                      slice=slice,
                      thickness=RandInt.make(make_range(0, thickness)),
                      shape_through=shape_through)
        super().__init__(MultFieldTransform, kwargs, shared=shared)

    def get_parameters(self, x):
        ndim = x.ndim - 1
        shape_orig = self.sample['shape']
        shape_through_orig = self.sample['shape_through']
        slice_orig = self.sample['slice']
        thickness_orig = self.sample['thickness']

        if self.sample['slice'] is None:
            self.sample['slice'] = RandInt(x.ndim-2)
        if shape_through_orig is not None:
            if isinstance(self.sample['slice'], Sampler):
                self.sample['slice'] = self.sample['slice']()
            self.sample['slice'] = positive_index(self.sample['slice'], ndim)
            shape = shape_orig
            if isinstance(shape, Sampler):
                shape = shape(ndim)
            shape = list(ensure_list(shape, ndim))
            thickness = thickness_orig
            if isinstance(thickness, Sampler):
                thickness = thickness()
            shape_through = shape_through_orig
            if isinstance(shape_through, Sampler):
                shape_through = shape_through()
            shape_through *= int(math.ceil(x.shape[1+self.sample['slice']] / thickness))
            shape[self.sample['slice']] = shape_through
            print(shape)
            self.sample['shape'] = shape
        self.sample.pop('shape_through')

        out = super().get_parameters(x)

        self.sample['shape'] = shape_orig
        self.sample['shape_through'] = shape_through_orig
        self.sample['slice'] = slice_orig
        self.sample['thickness'] = thickness_orig
        return out


class AddFieldTransform(BaseFieldTransform):
    """Smooth additive (bias) field"""

    def apply_transform(self, x, parameters):
        y = x + parameters
        return prepare_output(dict(input=x, output=y, field=parameters),
                              self.returns)



class RandomAddFieldTransform(RandomizedTransform):
    """Random additive bias field transform"""

    def __init__(self, shape=8, vmin=-1, vmax=1, order=3,
                 *, shared=False, **kwargs):
        """
        Parameters
        ----------
        shape : Sampler or int
            Sampler or Upper bound for number of control points
        vmin : Sampler or float
            Sampler or Lower bound for minimum value
        vmax : Sampler or float
            Sampler or Upper bound for maximum value
        order : int
            Spline order
        shared : bool
            Whether to share random parameters across channels
        """
        kwargs = dict(vmax=Uniform.make(make_range(0, vmax)),
                      vmin=Uniform.make(make_range(vmin, 0)),
                      shape=RandInt.make(make_range(2, shape)),
                      order=Fixed.make(order),
                      **kwargs)
        super().__init__(AddFieldTransform, kwargs, shared=shared)


class GlobalMultTransform(Transform):
    """Global multiplicative transform"""

    def __init__(self, value=1, *, shared=False, **kwargs):
        """

        Parameters
        ----------
        value : float
            Multiplicative value
        shared : bool
            Apply the same field to all channels
        """
        super().__init__(shared=shared, **kwargs)
        self.value = value

    def apply_transform(self, x, parameters):
        y = x * self.value
        value = x.new_full([1]*x.ndim, self.value)
        return prepare_output(dict(input=x, output=y, value=value),
                              self.returns)


class RandomGlobalMultTransform(RandomizedTransform):
    """
    Random multiplicative transform.
    """

    def __init__(self, value=(0.5, 2), *, shared=True, **kwargs):
        """

        Parameters
        ----------
        value : Sampler or [pair of] float
            Max multiplicative value
        shared : bool
            Apply same transform to all images/channels
        """
        kwargs['value'] = Uniform.make(make_range(0, value))
        super().__init__(GlobalMultTransform, kwargs, shared=shared)


class GlobalAdditiveTransform(Transform):
    """Global additive transform"""

    def __init__(self, value=0, shared=False):
        """

        Parameters
        ----------
        value : float
            Additive value
        shared : bool
            Apply the same field to all channels
        """
        super().__init__(shared=shared)
        self.value = value

    def apply_transform(self, x, parameters):
        y = x + self.value
        value = x.new_full([1]*x.ndim, self.value)
        return prepare_output(dict(input=x, output=y, value=value),
                              self.returns)


class RandomGlobalAdditiveTransform(RandomizedTransform):
    """
    Random additive transform.
    """

    def __init__(self, value=1, shared=True):
        """

        Parameters
        ----------
        value : Sampler or [pair of] float
            Max Additive value
        shared : bool
            Apply same transform to all images/channels
        """
        super().__init__(GlobalAdditiveTransform,
                         Uniform.make(make_range(value)),
                         shared=shared)


class GammaTransform(Transform):
    """Gamma correction

    References
    ----------
    .. https://en.wikipedia.org/wiki/Gamma_correction
    """

    def __init__(self, gamma=1, vmin=None, vmax=None,
                 *, shared=False, **kwargs):
        """

        Parameters
        ----------
        gamma : float
            Exponent of the Gamma transform
        vmin : float
            Value to use as the minimum (default: x.min())
        vmax : float
            Value to use as the maximum (default: x.max())
        returns : [list or dict of] {'input', 'output', 'vmin', 'vmax', 'gamma'}
            Which tensors to return
        shared : bool
            Use the same vmin/vmax for all channels
        """
        super().__init__(shared=shared, **kwargs)
        self.gamma = gamma
        self.vmin = vmin
        self.vmax = vmax

    def get_parameters(self, x):
        ndim = x.dim() - 1
        if self.vmin is None:
            vmin = x.reshape(len(x), -1).min(-1).values
            for _ in range(ndim):
                vmin = vmin.unsqueeze(-1)
        else:
            vmin = self.vmin
        if self.vmax is None:
            vmax = x.reshape(len(x), -1).max(-1).values
            for _ in range(ndim):
                vmax = vmax.unsqueeze(-1)
        else:
            vmax = self.vmax
        return vmin, vmax

    def apply_transform(self, x, parameters):
        vmin, vmax = parameters

        y = x.sub(vmin).div_(vmax - vmin)
        y = y.pow_(self.gamma)
        y = y.mul_(vmax - vmin).add_(vmin)

        vmin = torch.as_tensor(vmin, dtype=x.dtype, device=x.device)
        vmax = torch.as_tensor(vmax, dtype=x.dtype, device=x.device)
        gamma = torch.as_tensor(vmax, dtype=x.dtype, device=x.device)
        vmin = vmin.reshape([-1] + [1] * (x.ndim-1))
        vmax = vmin.reshape([-1] + [1] * (x.ndim-1))
        gamma = gamma.reshape([-1] + [1] * (x.ndim-1))

        return prepare_output(
            dict(input=x, output=y, vmin=vmin, vmax=vmax, gamma=gamma),
            self.returns)


class RandomGammaTransform(RandomizedTransform):
    """
    Random Gamma transform.
    """

    def __init__(self, value=(0.5, 2), shared=True):
        """
        Parameters
        ----------
        value : Sampler or [pair of] float
            Sampler or range for the exponent value
        shared : bool
            Apply same transform to all images/channels
        """
        super().__init__(GammaTransform,
                         Uniform.make(value),
                         shared=shared)


class ZTransform(Transform):
    """
    Z-transform the data -> zero mean, unit standard deviation
    """

    def __init__(self, mu=0, sigma=1, *, shared=False, **kwargs):
        """
        Parameters
        ----------
        mu : float
            Target mean. If None, keep the input mean.
        sigma : float
            Target standard deviation. If None, keep the input sd.
        shared : bool
            Apply same transform to all images/channels
        """
        super().__init__(shared=shared, **kwargs)
        self.mu = mu
        self.sigma = sigma

    def get_parameters(self, x):
        return x.mean(), x.std()

    def apply_transform(self, x, parameters):
        mu, sigma = parameters
        x = (x - mu) / sigma
        if self.sigma != 1:
            sigma = self.sigma or sigma
            x *= sigma
        if self.mu != 0:
            mu = self.mu or mu
            x += mu
        return x


class QuantileTransform(Transform):
    """Match lower and upper quantiles to (0, 1)"""

    def __init__(self, pmin=0.01, pmax=0.99, vmin=0, vmax=1,
                 clamp=False, *, shared=False, **kwargs):
        """

        Parameters
        ----------
        pmin : (0..1)
            Lower quantile
        pmax : (0..1)
            Upper quantile
        vmin : float
            Lower target value
        vmax : float
            Upper target value
        clamp : bool
            Clamp values outside (vmin, vmax)
        """
        super().__init__(shared=shared, **kwargs)
        self.pmin = pmin
        self.pmax = pmax
        self.vmin = vmin
        self.vmax = vmax
        self.clamp = clamp

    def get_parameters(self, x):
        nmax = 10000
        x = x[x != 0]
        x = x[torch.rand_like(x) < (nmax / x.numel())]
        pmin = torch.quantile(x, q=self.pmin)
        pmax = torch.quantile(x, q=self.pmax)
        return pmin, pmax

    def apply_transform(self, x, parameters):
        pmin, pmax = parameters
        x = x.sub(pmin).div_(pmax - pmin)
        if self.clamp:
            x = x.clamp_(0, 1)
        x = x.mul_(self.vmax - self.vmin).add_(self.vmin)
        return x

class RandomSlicewiseMultFieldTransform(RandomizedTransform):
    """Random multiplicative bias field transform, per slice or slab"""

    def __init__(self, shape=8, vmax=1, order=3, slice=None, thickness=32,
                 shape_through=None, *, shared=False):
        """
        Parameters
        ----------
        shape : Sampler or int
            Sampler or Upper bound for number of control points
        vmax : Sampler or float
            Sampler or Upper bound for maximum value
        order : int
            Spline order
        slice : int
            Slice axis. If None, sample one randomly
        thickness:
            Sampler or Upper bound for slice thickness
        shape_through : Sampler or int
            Sampler or Upper bound for number of control points
            along the slice direction. If None, same as `shape`.
        shared : bool
            Whether to share random parameters across channels
        """
        if shape_through is not None:
            shape_through = RandInt.make(make_range(1, shape_through))
        kwargs = dict(vmax=Uniform.make(make_range(0, vmax)),
                      shape=RandInt.make(make_range(2, shape)),
                      order=Fixed.make(order),
                      slice=slice,
                      thickness=RandInt.make(make_range(3, thickness)),
                      shape_through=shape_through)
        super().__init__(MultFieldTransform, kwargs, shared=shared)

    def get_parameters(self, x):
        ndim = x.ndim - 1
        shape_orig = self.sample['shape']
        shape_through_orig = self.sample['shape_through']
        slice_orig = self.sample['slice']
        thickness_orig = self.sample['thickness']

        if self.sample['slice'] is None:
            self.sample['slice'] = RandInt(x.ndim-2)
        if shape_through_orig is not None:
            if isinstance(self.sample['slice'], Sampler):
                self.sample['slice'] = self.sample['slice']()
            self.sample['slice'] = positive_index(self.sample['slice'], ndim)
            shape = shape_orig
            if isinstance(shape, Sampler):
                shape = shape(ndim)
            shape = list(ensure_list(shape, ndim))
            thickness = thickness_orig
            if isinstance(thickness, Sampler):
                thickness = thickness()
            shape_through = shape_through_orig
            if isinstance(shape_through, Sampler):
                shape_through = shape_through()
            shape_through *= int(math.ceil(x.shape[1+self.sample['slice']] / thickness))
            shape[self.sample['slice']] = shape_through
            #print(shape)
            self.sample['shape'] = shape
        self.sample.pop('shape_through')

        out = super().get_parameters(x)

        self.sample['shape'] = shape_orig
        self.sample['shape_through'] = shape_through_orig
        self.sample['slice'] = slice_orig
        self.sample['thickness'] = thickness_orig
        return out<|MERGE_RESOLUTION|>--- conflicted
+++ resolved
@@ -9,16 +9,11 @@
 import torch
 from torch.nn.functional import interpolate
 import math
+import math
 import interpol
-<<<<<<< HEAD
-from .base import Transform, RandomizedTransform
-from .random import Sampler, Uniform, RandInt, Fixed, \
-                    sym_range, upper_range, lower_range, make_range
-=======
 from .base import Transform, RandomizedTransform, prepare_output
-from .random import Sampler, Uniform, RandInt, Fixed, make_range
->>>>>>> d6972953
-from .utils.py import ensure_list, positive_index
+from .random import Sampler, Uniform, RandInt, Fixed, make_range, make_range
+from .utils.py import ensure_list, positive_index, positive_index
 
 
 class BaseFieldTransform(Transform):
@@ -260,6 +255,7 @@
 
 
 
+
 class RandomAddFieldTransform(RandomizedTransform):
     """Random additive bias field transform"""
 
