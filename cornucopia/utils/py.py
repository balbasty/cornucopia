--- conflicted
+++ resolved
@@ -310,10 +310,8 @@
         sub[d] = sub[d] // stride[d]
     return sub
 
-<<<<<<< HEAD
-=======
-
->>>>>>> d6972953
+
 def positive_index(index, size):
     """Transform negative indices into positive indices"""
-    return size + index if index < 0 else index+    return size + index if index < 0 else index
+
